module prelude where

-- Identity types

Path (A : U) (a0 a1 : A) : U = PathP (<i> A) a0 a1

refl (A : U) (a : A) : Path A a a = <i> a

testEta (A : U) (a b : A) (p : Path A a b) : Path (Path A a b) p p = refl (Path A a b) (<i> p @ i)

mapOnPath (A B : U) (f : A -> B) (a b : A)
          (p : Path A a b) : Path B (f a) (f b) = <i> f (p @ i)

funExt (A : U) (B : A -> U) (f g : (x : A) -> B x)
       (p : (x : A) -> Path (B x) (f x) (g x)) :
       Path ((y : A) -> B y) f g = <i> \(a : A) -> (p a) @ i

-- Transport can be defined using comp
trans (A B : U) (p : Path U A B) (a : A) : B = comp p a []

-- subst can be defined using trans:
substTrans (A : U) (P : A -> U) (a b : A) (p : Path A a b) (e : P a) : P b =
  trans (P a) (P b) (mapOnPath A U P a b p) e

subst (A : U) (P : A -> U) (a b : A) (p : Path A a b) (e : P a) : P b =
  transport (mapOnPath A U P a b p) e

substEq (A : U) (P : A -> U) (a : A) (e : P a)
  : Path (P a) e (subst A P a a (refl A a) e) =
  fill (<i> P a) e []

substInv (A : U) (P : A -> U) (a b : A) (p : Path A a b) : P b -> P a =
 subst A P b a (<i> p @ -i)

singl (A : U) (a : A) : U = (x : A) * Path A a x

contrSingl (A : U) (a b : A) (p : Path A a b) :
  Path (singl A a) (a,refl A a) (b,p) = <i> (p @ i,<j> p @ i/\j)

J (A : U) (a : A) (C : (x : A) -> Path A a x -> U)
  (d : C a (refl A a)) (x : A) (p : Path A a x) : C x p =
    subst (singl A a) T (a, refl A a) (x, p) (contrSingl A a x p) d
      where T (z : singl A a) : U = C (z.1) (z.2)

JEq (A : U) (a : A) (C : (x : A) -> Path A a x -> U) (d : C a (refl A a))
  : Path (C a (refl A a)) d (J A a C d a (refl A a)) =
  substEq (singl A a) T (a, refl A a) d
    where T (z : singl A a) : U = C (z.1) (z.2)

inv (A : U) (a b : A) (p : Path A a b) : Path A b a = <i> p @ -i

compPath (A : U) (a b c : A) (p : Path A a b) (q : Path A b c) : Path A a c =
  <i> comp (<j>A) (p @ i) [ (i = 1) -> q, (i=0) -> <j> a ]

compPath' (A : U) (a b c : A) (p : Path A a b) (q : Path A b c) : Path A a c =
  subst A (Path A a) b c q p

compPath'' (A : U) (a b : A) (p : Path A a b) : (c : A) -> (q : Path A b c) -> Path A a c =
  J A a ( \ (b : A) (p : Path A a b) -> (c : A) -> (q : Path A b c) -> Path A a c) rem b p
    where rem (c : A) (p : Path A a c) : Path A a c = p

compUp (A : U) (a a' b b' : A)
       (p : Path A a a') (q : Path A b b') (r : Path A a b) : Path A a' b' =
  <i> comp (<j>A) (r @ i) [(i = 0) -> p, (i = 1) -> q]

compDown (A : U) (a a' b b' : A)
         (p : Path A a a') (q: Path A b b') : Path A a' b' -> Path A a b =
 compUp A a' a b' b (inv A a a' p) (inv A b b' q)

lemCompInv (A:U) (a b c:A) (p:Path A a b) (q:Path A b c)
  : Path (Path A a b) (compPath A a c b (compPath A a b c p q) (inv A b c q)) p =
  <j i> comp (<k>A)
          ((fill (<k>A) (p @ i) [(i=0) -> <k>a, (i=1) -> q]) @ -j)
          [ (i=0) -> <k> a
          , (i=1) -> <k> q @ - (j \/  k)
          , (j=0) -> fill (<k>A) ((compPath A a b c p q @ i))
                       [(i=0) -> <k>a, (i=1) -> <k> q @ -k ]
          , (j=1) -> <k> p @ i
          ]

lemInv (A:U) (a b:A) (p:Path A a b) : Path (Path A b b) (compPath A b a b (inv A a b p) p)  (refl A b) =
   <j i> comp (<k>A) (p @ (-i \/ j)) [(i=0) -> <l>b, (j=1) -> <l>b, (i=1) -> <k> p @ (j \/ k)]
<<<<<<< HEAD
   
test0 (A : U) (a b : A) (p : Path A a b) : Path A a a = refl A (p @ 0)
test1 (A : U) (a b : A) (p : Path A a b) : Path A b b = refl A (p @ 1)
=======

test0 (A : U) (a b : A) (p : Id A a b) : Id A a a = refl A (p @ 0)
test1 (A : U) (a b : A) (p : Id A a b) : Id A b b = refl A (p @ 1)
>>>>>>> 35823387

-- compEmpty (A : U) (a b : A) (p : Path A a b) : Path A a b =
--   <i> comp A (p @ i) [ ]

kan (A : U) (a b c d : A) (p : Path A a b) (q : Path A a c)
                          (r : Path A b d) : Path A c d =
  <i> comp (<j>A) (p @ i) [ (i = 0) -> q, (i = 1) -> r ]

lemSimpl (A : U) (a b c : A) (p : Path A a b) (q q' : Path A b c)
  (s : Path (Path A a c) (compPath A a b c p q) (compPath A a b c p q')) :
  Path (Path A b c) q q' =
   <j k> comp (<i> A) a
           [ (j = 0) -> <i> comp (<l> A) (p @ i)
                              [ (k = 0) -> <l> p @ i
                              , (i = 0) -> <l> a
                              , (i = 1) -> <l> q @ k /\ l]
           , (j = 1) -> <i> comp (<l> A) (p @ i)
                              [ (k = 0) -> <l> p @ i
                              , (i = 0) -> <l> a
                              , (i = 1) -> <l> q' @ k /\ l]
           , (k = 0)  -> p
           , (k = 1)  -> s @ j ]

<<<<<<< HEAD
PathPathTest1 (A : U) (a b : A) (p : Path A a b) :
  Path (Path A a b) p (<i> comp (<j> A) (p @ i) [(i=0) -> <j> a,(i=1) -> <j> b]) = 
=======
IdPathTest1 (A : U) (a b : A) (p : Id A a b) :
  Id (Id A a b) p (<i> comp (<j> A) (p @ i) [(i=0) -> <j> a,(i=1) -> <j> b]) =
>>>>>>> 35823387
  <j i> fill (<k> A) (p @ i) [(i=0) -> <k> a,(i=1) -> <k> b] @ j

idfun (A : U) (a : A) : A = a

--         u
--    a0 -----> a1
--    |         |
-- r0 |         | r1
--    |         |
--    V         V
--    b0 -----> b1
--         v
Square (A : U) (a0 a1 b0 b1 : A)
               (u : Path A a0 a1) (v : Path A b0 b1)
               (r0 : Path A a0 b0) (r1 : Path A a1 b1) : U
  = PathP (<i> (PathP (<j> A) (u @ i) (v @ i))) r0 r1

constSquare (A : U) (a : A) (p : Path A a a) : Square A a a a a p p p p =
  <i j> comp (<k>A) a
     [(i = 0) -> <k> p @ (j \/ - k),
      (i = 1) -> <k> p @ (j /\ k),
      (j = 0) -> <k> p @ (i \/ - k),
      (j = 1) -> <k> p @ (i /\ k)]

prop (A : U) : U = (a b : A) -> Path A a b
set (A : U) : U = (a b : A) -> prop (Path A a b)
groupoid (A : U) : U = (a b : A) -> set (Path A a b)

-- the collection of all sets
SET : U = (X:U) * set X

propSet (A : U) (h : prop A) : set A =
 \(a b : A) (p q : Path A a b) ->
   <j i> comp (<k>A) a [ (i=0) -> h a a
                       , (i=1) -> h a b
                       , (j=0) -> h a (p @ i)
                       , (j=1) -> h a (q @ i)]

propIsProp (A : U) : prop (prop A) =
  \(f g : prop A) -> <i> \(a b : A) ->
    propSet A f a b (f a b) (g a b) @ i

setIsProp (A : U) : prop (set A) =
 \(f g : set A) -> <i> \(a b :A) ->
   propIsProp (Path A a b) (f a b) (g a b) @ i

PathS (A : U) (P : A -> U) (a0 a1 : A)
  (p : Path A a0 a1) (u0 : P a0) (u1 : P a1) : U =
    PathP (<i> P (p @ i)) u0 u1

lemProp (A : U) (h : A -> prop A) : prop A =
  \(a : A) -> h a a

propPi (A : U) (B : A -> U) (h : (x : A) -> prop (B x))
       (f0 f1 : (x : A) -> B x) : Path ((x : A) -> B x) f0 f1
  = <i> \ (x:A) -> (h x (f0 x) (f1 x)) @ i

<<<<<<< HEAD
lemPropF (A : U) (P : A -> U) (pP : (x : A) -> prop (P x)) (a0 a1 :A) 
         (p : Path A a0 a1) (b0 : P a0) (b1 : P a1) : PathP (<i>P (p@i)) b0 b1 =
 <i>pP (p@i) (comp (<j>P (p@i/\j)) b0 [(i=0) -> <_>b0]) (comp (<j>P (p@i\/-j)) b1 [(i=1) -> <_>b1])@i

-- other proof
-- lemPropF (A : U) (P : A -> U) (pP : (x : A) -> prop (P x)) (a :A) : 
--          (a1 : A) (p : Path A a a1) (b0 : P a) (b1 : P a1) -> PathP (<i>P (p@i)) b0 b1 =
-- J A a (\ (a1 : A) (p : Path A a a1) ->
--          (b0 : P a) (b1 : P a1) -> PathP (<i>P (p@i)) b0 b1)
=======
lemPropF (A : U) (P : A -> U) (pP : (x : A) -> prop (P x)) (a0 a1 :A)
         (p : Id A a0 a1) (b0 : P a0) (b1 : P a1) : IdP (<i>P (p@i)) b0 b1 =
 <i>pP (p@i) (comp (<j>P (p@i/\j)) b0 [(i=0) -> <_>b0]) (comp (<j>P (p@i\/-j)) b1 [(i=1) -> <_>b1])@i

-- other proof
-- lemPropF (A : U) (P : A -> U) (pP : (x : A) -> prop (P x)) (a :A) :
--          (a1 : A) (p : Id A a a1) (b0 : P a) (b1 : P a1) -> IdP (<i>P (p@i)) b0 b1 =
-- J A a (\ (a1 : A) (p : Id A a a1) ->
--          (b0 : P a) (b1 : P a1) -> IdP (<i>P (p@i)) b0 b1)
>>>>>>> 35823387
--   rem
-- where rem : (b0 b1:P a) -> Path (P a) b0 b1 = pP a

Sigma (A : U) (B : A -> U) : U = (x : A) * B x

lemSig (A : U) (B : A -> U) (pB : (x : A) -> prop (B x))
       (u v : (x:A) * B x) (p : Path A u.1 v.1) :
       Path ((x:A) * B x) u v =
  <i> (p@i,(lemPropF A B pB u.1 v.1 p u.2 v.2)@i)

propSig (A : U) (B : A -> U) (pA : prop A)
        (pB : (x : A) -> prop (B x)) (t u : (x:A) * B x) :
        Path ((x:A) * B x) t u =
  lemSig A B pB t u (pA t.1 u.1)

isContr (A : U) : U = (x : A) * ((y : A) -> Path A x y)

propIsContr (A : U) : prop (isContr A) = lemProp (isContr A) rem
  where
    rem (t : isContr A) : prop (isContr A) = propSig A T pA pB
      where
        T (x : A) : U = (y : A) -> Path A x y
        pA (x y : A) : Path A x y = compPath A x t.1 y (<i> t.2 x @ -i) (t.2 y)
        pB (x : A) : prop (T x) =
          propPi A (\ (y : A) -> Path A x y) (propSet A pA x)


-- Alternative proof:
-- propIsContr (A:U) (z0 z1:isContr A) : Path (isContr A) z0 z1 =
--  <j>(p0 a1@j,
--      \ (x:A) ->
--         <i>comp (<_>A) (lem1 x@i@j) [ (i=0) -> <k>p0 a1@j, (i=1) -> <k>p0 x@(j\/k),
--                                       (j=0) -> <k>p0 x@(i/\k), (j=1) -> <k>p1 x@i ])
--  where
--   a0 : A = z0.1
--   p0 : (x:A) -> Path A a0 x = z0.2
--   a1 : A = z1.1
--   p1 : (x:A) -> Path A a1 x = z1.2
--   lem1 (x:A) : PathP (<i>Path A a0 (p1 x@i)) (p0 a1) (p0 x) = <i j> p0 (p1 x@i) @ j


-- Basic data types

data N0 =

efq (A : U) : N0 -> A = split {}
neg (A : U) : U = A -> N0

data Unit = tt

propUnit : prop Unit = split
 tt -> split@((x:Unit) -> Path Unit tt x) with
  tt -> <i> tt

setUnit : set Unit = propSet Unit propUnit

data or (A B : U) = inl (a : A)
                  | inr (b : B)

propOr (A B : U) (hA : prop A) (hB : prop B) (h : A -> neg B) : prop (or A B) = split
    inl a' -> split@((b : or A B) -> Path (or A B) (inl a') b) with
        inl b' -> <i> inl (hA a' b' @ i)
        inr b' -> efq (Path (or A B) (inl a') (inr b')) (h a' b')
    inr a' -> split@((b : or A B) -> Path (or A B) (inr a') b) with
        inl b' -> efq (Path (or A B) (inr a') (inl b')) (h b' a')
        inr b' -> <i> inr (hB a' b' @ i)

stable (A:U) : U = neg (neg A) -> A

const (A : U) (f : A -> A) : U = (x y : A) -> Path A (f x) (f y)

exConst (A : U) : U = (f:A -> A) * const A f

propN0 : prop N0 = \ (x y:N0) -> efq (Path N0 x y) x

propNeg (A:U) : prop (neg A) = \ (f g:neg A) -> <i>\(x:A) -> (propN0 (f x) (g x))@i

dNeg (A:U) (a:A) : neg (neg A) = \ (h : neg A) -> h a

dec (A : U) : U = or A (neg A)

propDec (A : U) (h : prop A) : prop (dec A) =
  propOr A (neg A) h (propNeg A) (\(x : A) (h : neg A) -> h x)

decEqCong (A B : U) (f : A -> B) (g : B -> A) : dec A -> dec B = split
  inl a -> inl (f a)
  inr h -> inr (\ (b:B) -> h (g b))

decStable (A:U) : dec A -> stable A = split
 inl a -> \ (h :neg (neg A)) -> a
 inr b -> \ (h :neg (neg A)) -> efq A (h b)

decConst (A : U) : dec A -> exConst A = split
  inl a -> (\ (x:A)  -> a, \ (x y:A) -> refl A a)
  inr h -> (\ (x:A) -> x, \ (x y:A) -> efq (Path A x y) (h x))

stableConst (A : U) (sA: stable A) : exConst A =
 (\ (x:A) -> sA (dNeg A x),\ (x y:A) -> <i>sA (propNeg (neg A) (dNeg A x) (dNeg A y) @ i))

discrete (A : U) : U = (a b : A) -> dec (Path A a b)

injective (A B : U) (f : A -> B) : U =
  (a0 a1 : A) -> Path B (f a0) (f a1) -> Path A a0 a1

and (A B : U) : U = (_ : A) * B

propAnd (A B : U) (pA : prop A) (pB : prop B) : prop (and A B) =
  propSig A (\(_ : A) -> B) pA (\(_ : A) -> pB)<|MERGE_RESOLUTION|>--- conflicted
+++ resolved
@@ -80,15 +80,9 @@
 
 lemInv (A:U) (a b:A) (p:Path A a b) : Path (Path A b b) (compPath A b a b (inv A a b p) p)  (refl A b) =
    <j i> comp (<k>A) (p @ (-i \/ j)) [(i=0) -> <l>b, (j=1) -> <l>b, (i=1) -> <k> p @ (j \/ k)]
-<<<<<<< HEAD
-   
+
 test0 (A : U) (a b : A) (p : Path A a b) : Path A a a = refl A (p @ 0)
 test1 (A : U) (a b : A) (p : Path A a b) : Path A b b = refl A (p @ 1)
-=======
-
-test0 (A : U) (a b : A) (p : Id A a b) : Id A a a = refl A (p @ 0)
-test1 (A : U) (a b : A) (p : Id A a b) : Id A b b = refl A (p @ 1)
->>>>>>> 35823387
 
 -- compEmpty (A : U) (a b : A) (p : Path A a b) : Path A a b =
 --   <i> comp A (p @ i) [ ]
@@ -112,13 +106,8 @@
            , (k = 0)  -> p
            , (k = 1)  -> s @ j ]
 
-<<<<<<< HEAD
 PathPathTest1 (A : U) (a b : A) (p : Path A a b) :
-  Path (Path A a b) p (<i> comp (<j> A) (p @ i) [(i=0) -> <j> a,(i=1) -> <j> b]) = 
-=======
-IdPathTest1 (A : U) (a b : A) (p : Id A a b) :
-  Id (Id A a b) p (<i> comp (<j> A) (p @ i) [(i=0) -> <j> a,(i=1) -> <j> b]) =
->>>>>>> 35823387
+  Path (Path A a b) p (<i> comp (<j> A) (p @ i) [(i=0) -> <j> a,(i=1) -> <j> b]) =
   <j i> fill (<k> A) (p @ i) [(i=0) -> <k> a,(i=1) -> <k> b] @ j
 
 idfun (A : U) (a : A) : A = a
@@ -176,27 +165,15 @@
        (f0 f1 : (x : A) -> B x) : Path ((x : A) -> B x) f0 f1
   = <i> \ (x:A) -> (h x (f0 x) (f1 x)) @ i
 
-<<<<<<< HEAD
-lemPropF (A : U) (P : A -> U) (pP : (x : A) -> prop (P x)) (a0 a1 :A) 
+lemPropF (A : U) (P : A -> U) (pP : (x : A) -> prop (P x)) (a0 a1 :A)
          (p : Path A a0 a1) (b0 : P a0) (b1 : P a1) : PathP (<i>P (p@i)) b0 b1 =
  <i>pP (p@i) (comp (<j>P (p@i/\j)) b0 [(i=0) -> <_>b0]) (comp (<j>P (p@i\/-j)) b1 [(i=1) -> <_>b1])@i
 
 -- other proof
--- lemPropF (A : U) (P : A -> U) (pP : (x : A) -> prop (P x)) (a :A) : 
+-- lemPropF (A : U) (P : A -> U) (pP : (x : A) -> prop (P x)) (a :A) :
 --          (a1 : A) (p : Path A a a1) (b0 : P a) (b1 : P a1) -> PathP (<i>P (p@i)) b0 b1 =
 -- J A a (\ (a1 : A) (p : Path A a a1) ->
 --          (b0 : P a) (b1 : P a1) -> PathP (<i>P (p@i)) b0 b1)
-=======
-lemPropF (A : U) (P : A -> U) (pP : (x : A) -> prop (P x)) (a0 a1 :A)
-         (p : Id A a0 a1) (b0 : P a0) (b1 : P a1) : IdP (<i>P (p@i)) b0 b1 =
- <i>pP (p@i) (comp (<j>P (p@i/\j)) b0 [(i=0) -> <_>b0]) (comp (<j>P (p@i\/-j)) b1 [(i=1) -> <_>b1])@i
-
--- other proof
--- lemPropF (A : U) (P : A -> U) (pP : (x : A) -> prop (P x)) (a :A) :
---          (a1 : A) (p : Id A a a1) (b0 : P a) (b1 : P a1) -> IdP (<i>P (p@i)) b0 b1 =
--- J A a (\ (a1 : A) (p : Id A a a1) ->
---          (b0 : P a) (b1 : P a1) -> IdP (<i>P (p@i)) b0 b1)
->>>>>>> 35823387
 --   rem
 -- where rem : (b0 b1:P a) -> Path (P a) b0 b1 = pP a
 
