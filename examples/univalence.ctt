module univalence where

import gradLemma

transEquivToId (A B : U) (w : equiv A B) : Id U A B =
<<<<<<< HEAD
  <i> glue B [ (i=1) -> (B,eB.1,invEq B B eB,retEq B B eB,secEq B B eB), (i=0) -> (A,w.1,invEq A B w,retEq A B w,secEq A B w) ]
=======
  <i> glue B [ (i = 1) -> (B,eB.1,invEq B B eB,retEq B B eB,secEq B B eB)
             , (i = 0) -> (A,w.1,invEq A B w,retEq A B w,secEq A B w) ]
>>>>>>> 19ab11cc
 where eB : equiv B B = transDelta B

eqToEq (A B : U) (p : Id U A B)
  : Id (Id U A B) (transEquivToId A B (transEquiv A B p)) p
  = <j i> let e : equiv A B = transEquiv A B p
              f : equiv B B = transDelta B
              Ai : U = p@i
              g : equiv Ai B = transEquiv Ai B (<k> p @ (i \/ k))
          in glue B
<<<<<<< HEAD
           [ (i=0) -> (A,e.1,invEq A B e,retEq A B e,secEq A B e)
           , (i=1) -> (B,f.1,invEq B B f,retEq B B f,secEq B B f)
           , (j=1) -> (p@i,g.1,invEq Ai B g,retEq Ai B g,secEq Ai B g)]
=======
           [ (i = 0) -> (A,e.1,invEq A B e,retEq A B e,secEq A B e)
           , (i = 1) -> (B,f.1,invEq B B f,retEq B B f,secEq B B f)
           , (j = 1) -> (p@i,g.1,invEq Ai B g,retEq Ai B g,secEq Ai B g) ]
>>>>>>> 19ab11cc

transIdFun (A B : U) (w : equiv A B)
  : Id (A -> B) (trans A B (transEquivToId A B w)) w.1 =
  <i> \(a : A) -> let b : B = w.1 a
                  in addf (f (f (f b))) b (addf (f (f b)) b (addf (f b) b (trf b))) @ i
  where f (b : B) : B = comp (<_> B) b []
        trf (b : B) : Id B (f b) b =
          <i> fill (<_> B) b [] @ -i
        addf (b b' : B) : Id B b b' -> Id B (f b) b' =
          compId B (f b) b b' (trf b)

idToId (A B : U) (w : equiv A B)
  : Id (equiv A B) (transEquiv A B (transEquivToId A B w)) w
  = lemSig (A -> B) (isEquiv A B) (propIsEquiv A B)
      (transEquiv A B (transEquivToId A B w)) w
      (transIdFun A B w)

univalence (A B : U) : equiv (Id U A B) (equiv A B) =
  (transEquiv A B,gradLemma (Id U A B) (equiv A B) (transEquiv A B)
                            (transEquivToId A B) (idToId A B) (eqToEq A B))

<<<<<<< HEAD
univalence1 (A B:U) : Id U (Id U A B) (equiv A B) = 
 isoId (Id U A B) (equiv A B) (transEquiv A B) (transEquivToId A B) (idToId A B) (eqToEq A B)


=======
>>>>>>> 19ab11cc
-- This takes too long to normalize:
test (A : U) : Id (equiv A A) (transEquiv A A (transEquivToId A A (idEquiv A))) (idEquiv A) =
  idToId A A (idEquiv A)

<|MERGE_RESOLUTION|>--- conflicted
+++ resolved
@@ -3,12 +3,8 @@
 import gradLemma
 
 transEquivToId (A B : U) (w : equiv A B) : Id U A B =
-<<<<<<< HEAD
-  <i> glue B [ (i=1) -> (B,eB.1,invEq B B eB,retEq B B eB,secEq B B eB), (i=0) -> (A,w.1,invEq A B w,retEq A B w,secEq A B w) ]
-=======
   <i> glue B [ (i = 1) -> (B,eB.1,invEq B B eB,retEq B B eB,secEq B B eB)
              , (i = 0) -> (A,w.1,invEq A B w,retEq A B w,secEq A B w) ]
->>>>>>> 19ab11cc
  where eB : equiv B B = transDelta B
 
 eqToEq (A B : U) (p : Id U A B)
@@ -18,15 +14,9 @@
               Ai : U = p@i
               g : equiv Ai B = transEquiv Ai B (<k> p @ (i \/ k))
           in glue B
-<<<<<<< HEAD
-           [ (i=0) -> (A,e.1,invEq A B e,retEq A B e,secEq A B e)
-           , (i=1) -> (B,f.1,invEq B B f,retEq B B f,secEq B B f)
-           , (j=1) -> (p@i,g.1,invEq Ai B g,retEq Ai B g,secEq Ai B g)]
-=======
            [ (i = 0) -> (A,e.1,invEq A B e,retEq A B e,secEq A B e)
            , (i = 1) -> (B,f.1,invEq B B f,retEq B B f,secEq B B f)
            , (j = 1) -> (p@i,g.1,invEq Ai B g,retEq Ai B g,secEq Ai B g) ]
->>>>>>> 19ab11cc
 
 transIdFun (A B : U) (w : equiv A B)
   : Id (A -> B) (trans A B (transEquivToId A B w)) w.1 =
@@ -48,13 +38,10 @@
   (transEquiv A B,gradLemma (Id U A B) (equiv A B) (transEquiv A B)
                             (transEquivToId A B) (idToId A B) (eqToEq A B))
 
-<<<<<<< HEAD
 univalence1 (A B:U) : Id U (Id U A B) (equiv A B) = 
  isoId (Id U A B) (equiv A B) (transEquiv A B) (transEquivToId A B) (idToId A B) (eqToEq A B)
 
 
-=======
->>>>>>> 19ab11cc
 -- This takes too long to normalize:
 test (A : U) : Id (equiv A A) (transEquiv A A (transEquivToId A A (idEquiv A))) (idEquiv A) =
   idToId A A (idEquiv A)
