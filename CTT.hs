--- conflicted
+++ resolved
@@ -278,16 +278,10 @@
 
       showEnv1 e = case e of
         (Upd x env,u:us,fs)   ->
-<<<<<<< HEAD
-          showEnv1 (env,us,fs) <> names x <+> showVal u <> comma
-        (Sub i env,us,phi:fs) ->
-          showEnv1 (env,us,fs) <> names (show i) <+> text (show phi) <> comma
-=======
           showEnv1 (env,us,fs) <+> names x <+> showVal u <> comma
         (Sub i env,us,phi:fs) ->
           showEnv1 (env,us,fs) <+> names (show i) <+> text (show phi) <> comma
         (Def _ env,vs,fs)     -> showEnv1 (env,vs,fs)
->>>>>>> 75e006b6
         _                     -> showEnv b e
   in case e of
     (Empty,_,_)           -> PP.empty
